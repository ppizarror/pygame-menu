--- conflicted
+++ resolved
@@ -61,8 +61,6 @@
     """
     Menu object.
 
-    :param surface: Pygame surface
-    :type surface: pygame.surface.SurfaceType
     :param menu_height: Height of menu (px)
     :type menu_height: int,float
     :param menu_width: Width of menu (px)
@@ -73,22 +71,18 @@
     :type title: basestring
     :param back_box: Draw a back-box button on header
     :type back_box: bool
-    :param bgfun: Background drawing function (only if menu pause app)
-    :type bgfun: function
     :param column_force_fit_text: Force text fitting of widgets if the width exceeds the column max width
     :type column_force_fit_text: bool
     :param column_max_width: List/Tuple representing the max width of each column in px, None equals no limit
     :type column_max_width: tuple, None
     :param columns: Number of columns, by default it's 1
     :type columns: int
-    :param dopause: Pause game
-    :type dopause: bool
     :param enabled: Menu is enabled by default or not
     :type enabled: bool
-    :param fps: Maximum FPS (frames per second)
-    :type fps: int, float
     :param joystick_enabled: Enable/disable joystick on menu
     :type joystick_enabled: bool
+    :param mainloop_loop: If False, the menu will not loop in .mainloop() method, and background image will not be drawed
+    :type mainloop_loop: bool
     :param menu_alpha: Alpha of background (0=transparent, 100=opaque)
     :type menu_alpha: int
     :param menu_background_color: Menu background color
@@ -171,7 +165,6 @@
     :type widget_shadow_offset: int
     :param widget_shadow_position: Position of shadow
     :type widget_shadow_position: basestring
-    """
 
     def __init__(self,
                  menu_height,
@@ -226,119 +219,6 @@
                  widget_shadow_offset=2,
                  widget_shadow_position=_locals.POSITION_NORTHWEST,
                  ):
-<<<<<<< HEAD
-        """
-        Menu constructor.
-
-        :param menu_height: Height of menu (px)
-        :type menu_height: int,float
-        :param menu_width: Width of menu (px)
-        :type menu_width: int,float
-        :param font: Font file path
-        :type font: basestring
-        :param title: Title of the menu (main title)
-        :type title: basestring
-        :param back_box: Draw a back-box button on header
-        :type back_box: bool
-        :param column_force_fit_text: Force text fitting of widgets if the width exceeds the column max width
-        :type column_force_fit_text: bool
-        :param column_max_width: List/Tuple representing the max width of each column in px, None equals no limit
-        :type column_max_width: tuple, None
-        :param columns: Number of columns, by default it's 1
-        :type columns: int
-        :param enabled: Menu is enabled by default or not
-        :type enabled: bool
-        :param joystick_enabled: Enable/disable joystick on menu
-        :type joystick_enabled: bool
-        :param mainloop_loop: If False, the menu will not loop in .mainloop() method, and background image will not be drawed
-        :type mainloop_loop: bool
-        :param menu_alpha: Alpha of background (0=transparent, 100=opaque)
-        :type menu_alpha: int
-        :param menu_background_color: Menu background color
-        :type menu_background_color: tuple,list
-        :param mouse_enabled: Enable/disable mouse click on menu
-        :type mouse_enabled: bool
-        :param mouse_visible: Set mouse visible on menu
-        :type mouse_visible: bool
-        :param onclose: Function applied when closing the menu
-        :type onclose: function, NoneType
-        :param rows: Number of rows of each column, None if there's only 1 column
-        :type rows: int,None
-        :param scrollbar_color: Scrollbars color
-        :type scrollbar_color: tuple, list
-        :param scrollbar_shadow: Indicate if a shadow is drawn on each scrollbar
-        :type scrollbar_shadow: bool
-        :param scrollbar_shadow_color: Color of the shadow
-        :type scrollbar_shadow_color: tuple, list
-        :param scrollbar_shadow_offset: Offset of shadow
-        :type scrollbar_shadow_offset: int
-        :param scrollbar_shadow_position: Position of shadow
-        :type scrollbar_shadow_position: basestring
-        :param scrollbar_slider_color: Color of the sliders
-        :type scrollbar_slider_color: tuple, list
-        :param scrollbar_slider_pad: Space between slider and scrollbars borders
-        :type scrollbar_slider_pad: int
-        :param scrollbar_thick: Scrollbars thickness
-        :type scrollbar_thick: int
-        :param selection_color: Color of selected item
-        :type selection_color: tuple,list
-        :param selection_highlight: Enable drawing a rectangle around selected item
-        :type selection_highlight: bool
-        :param selection_highlight_border_width: Border with of rectangle around selected item
-        :type selection_highlight_border_width: int
-        :param selection_highlight_margin_x: X margin of selected highlight box
-        :type selection_highlight_margin_x: int
-        :param selection_highlight_margin_y: Y margin of selected highlight box
-        :type selection_highlight_margin_y: int
-        :param title_background_color: Title background color
-        :type title_background_color: tuple,list
-        :param title_font: Optional title font, if None use the menu default font
-        :type title_font: basestring,None
-        :param title_font_color: Title font color, if None use the widget font color
-        :type title_font_color: list,tuple,None
-        :param title_font_size: Font size of the title
-        :type title_font_size: int
-        :param title_offset_x: Offset x-position of title (px)
-        :type title_offset_x: int
-        :param title_offset_y: Offset y-position of title (px)
-        :type title_offset_y: int
-        :param title_offset_y: Title shadow color
-        :type title_offset_y: tuple,list
-        :param title_shadow: Enable shadow on title
-        :type title_shadow: bool
-        :param title_shadow_color: Title shadow color
-        :type title_shadow_color: list,tuple
-        :param title_shadow_offset: Offset of shadow on title
-        :type title_shadow_offset: int
-        :param title_shadow_position: Position of the shadow on title
-        :type title_shadow_position: basestring
-        :param widget_alignment: Widget default alignment
-        :type widget_alignment: basestring
-        :param widget_font_color: Color of the font
-        :type widget_font_color: tuple,list
-        :param widget_font_size: Font size
-        :type widget_font_size: int
-        :param widget_margin_x: Horizontal margin of each element in menu (px)
-        :type widget_margin_x: int
-        :param widget_margin_y: Vertical margin of each element in menu (px)
-        :type widget_margin_y: int
-        :param widget_offset_x: X axis offset of widgets inside menu (px). If value less than 1 use percentage of width
-        :type widget_offset_x: int,float
-        :param widget_offset_y: Y axis offset of widgets inside menu (px). If value less than 1 use percentage of height
-        :type widget_offset_y: int,float
-        :param widget_shadow: Indicate if a shadow is drawn on each widget
-        :type widget_shadow: bool
-        :param widget_shadow_color: Color of the shadow
-        :type widget_shadow_color: tuple,list
-        :param widget_shadow_offset: Offset of shadow
-        :type widget_shadow_offset: int
-        :param widget_shadow_position: Position of shadow
-        :type widget_shadow_position: basestring
-        """
-=======
-
-        assert isinstance(surface, _pygame.Surface)
->>>>>>> 1d034198
         assert isinstance(menu_height, (int, float))
         assert isinstance(menu_width, (int, float))
         assert isinstance(font, str)
@@ -1237,24 +1117,9 @@
         _pygame.quit()
         sys.exit()
 
-<<<<<<< HEAD
     def is_enabled(self):
         """
-        Returns true/false if the current menu is enabled or not.
-=======
-    def is_disabled(self):
-        """
-        Return True if menu is disabled else False is returned.
-
-        :return: True if the menu is disabled
-        :rtype: bool
-        """
-        return not self.is_enabled()
-
-    def is_enabled(self):
-        """
         Returns True if menu is enabled else False is returned.
->>>>>>> 1d034198
 
         :return: True if the menu is enabled
         :rtype: bool
@@ -1445,15 +1310,12 @@
 
             menu.mainloop(surface)
 
-<<<<<<< HEAD
         :param surface: Pygame surface to draw the menu
         :type surface: pygame.surface.SurfaceType
         :param bgfun: Background function called on each loop iteration before drawing the menu
         :type bgfun: function
         :param event_loop: Events used by the loop if Menu was created using mainloop_loop=False
         :type event_loop: list,None
-=======
->>>>>>> 1d034198
         :param disable_loop: Disable infinite loop waiting for events
         :type disable_loop: bool
         :param fps_limit: Limit frame per second of the loop, if 0 there's no limit
@@ -1536,42 +1398,8 @@
         :return: Top left, bottom right as a tuple (x1, y1, x2, y2)
         :rtype: tuple
         """
-<<<<<<< HEAD
         return self._actual._posx, self._actual._posy, \
                self._actual._posx + self._actual._width, self._actual._posy + self._actual._height
-=======
-        return self._posx, self._posy, self._posx + self._width, self._posy + self._height
-
-    def get_fps(self):
-        """
-        Return the current frames per second of the menu.
-
-        :return: FPS
-        :rtype: float
-        """
-        return self._clock.get_fps()
-
-    def set_fps(self, fps, recursive=True):
-        """
-        Set the FPS limit of the menu. If ``recursive=True``, the limit is
-        applied to all submenus.
-
-        :param fps: FPS
-        :type fps: float, int
-        :param recursive: Set FPS to all the submenus
-        :type recursive: bool
-        :return: None
-        """
-        assert isinstance(fps, (float, int))
-        assert isinstance(recursive, bool)
-        assert fps >= 0, 'fps must be equal or greater than zero'
-        self._fps = float(fps)
-        for widget in self._widgets:
-            widget.set_fps(fps)
-        if recursive:
-            for menu in self._submenus:
-                menu.set_fps(fps, recursive=True)
->>>>>>> 1d034198
 
     def set_sound(self, sound, recursive=False):
         """
@@ -1752,4 +1580,4 @@
         :return: Widget object
         :rtype: pygameMenu.widgets.widget.Widget
         """
-        return self._actual._widgets[self.get_index()]
+        return self._actual._widgets[self.get_index()]