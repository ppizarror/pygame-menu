--- conflicted
+++ resolved
@@ -186,12 +186,7 @@
         See upper class doc.
         """
         value = ''
-<<<<<<< HEAD
-        # Value is converted back from string to it's default type
-        if self._type_data == _locals.PYGAME_INPUT_TEXT:
-=======
         if self._input_type == _locals.PYGAME_INPUT_TEXT:
->>>>>>> 2eb877cf
             value = self._input_string
         elif self._input_type == _locals.PYGAME_INPUT_FLOAT:
             try:
