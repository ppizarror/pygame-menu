name: CI

concurrency:
  cancel-in-progress: true
  group: ${{ github.repository }}-${{ github.workflow }}-${{ github.ref }}

on:
  push:
    branches:
      - pygame-ce
  pull_request:
    branches:
      - pygame-ce

jobs:
  test:
    uses: ppizarror/workflow-actions/.github/workflows/test_python.yml@master
    strategy:
      matrix:
<<<<<<< HEAD
        python: [ 3.8, 3.9, '3.10', '3.11', '3.12', '3.13' ]
=======
        python: [ 3.7, 3.8, 3.9, '3.10', '3.11', '3.12' ]
>>>>>>> 7a61f59f
    with:
      env-vars: |
        SDL_AUDIODRIVER=disk
        SDL_VIDEODRIVER=dummy
      install-extras: test
      os: ubuntu-latest
      python-version: ${{ matrix.python }}

  codeql:
    uses: ppizarror/workflow-actions/.github/workflows/codeql.yml@master
    with:
      language: python<|MERGE_RESOLUTION|>--- conflicted
+++ resolved
@@ -17,11 +17,7 @@
     uses: ppizarror/workflow-actions/.github/workflows/test_python.yml@master
     strategy:
       matrix:
-<<<<<<< HEAD
         python: [ 3.8, 3.9, '3.10', '3.11', '3.12', '3.13' ]
-=======
-        python: [ 3.7, 3.8, 3.9, '3.10', '3.11', '3.12' ]
->>>>>>> 7a61f59f
     with:
       env-vars: |
         SDL_AUDIODRIVER=disk
