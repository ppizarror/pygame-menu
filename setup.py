"""
pygame-menu-ce
https://github.com/ppizarror/pygame-menu

SETUP DISTRIBUTION
Create setup for PyPi.

License:
-------------------------------------------------------------------------------
The MIT License (MIT)
Copyright 2017 Pablo Pizarro R. @ppizarror

Permission is hereby granted, free of charge, to any person obtaining a
copy of this software and associated documentation files (the "Software"),
to deal in the Software without restriction, including without limitation
the rights to use, copy, modify, merge, publish, distribute, sublicense,
and/or sell copies of the Software, and to permit persons to whom the Software
is furnished to do so, subject to the following conditions:

The above copyright notice and this permission notice shall be included in all
copies or substantial portions of the Software.

THE SOFTWARE IS PROVIDED "AS IS", WITHOUT WARRANTY OF ANY KIND, EXPRESS OR
IMPLIED, INCLUDING BUT NOT LIMITED TO THE WARRANTIES OF MERCHANTABILITY,
FITNESS FOR A PARTICULAR PURPOSE AND NONINFRINGEMENT. IN NO EVENT SHALL THE
AUTHORS OR COPYRIGHT HOLDERS BE LIABLE FOR ANY CLAIM, DAMAGES OR OTHER LIABILITY,
WHETHER IN AN ACTION OF CONTRACT, TORT OR OTHERWISE, ARISING FROM, OUT OF OR IN
CONNECTION WITH THE SOFTWARE OR THE USE OR OTHER DEALINGS IN THE SOFTWARE.
-------------------------------------------------------------------------------
"""

from setuptools import setup, find_packages
import pygame_menu

# Load readme
with open('README.rst') as f:
    long_description = f.read()

# Load requirements
with open('requirements.txt') as f:
    requirements = []
    for line in f:
        requirements.append(line.strip())

# Setup library
setup(
    name=pygame_menu.__module_name__,
    version=pygame_menu.__version__,
    author=pygame_menu.__author__,
    author_email=pygame_menu.__email__,
    description=pygame_menu.__description__,
    long_description=long_description,
    url=pygame_menu.__url__,
    project_urls={
        'Bug Tracker': pygame_menu.__url_bug_tracker__,
        'Documentation': pygame_menu.__url_documentation__,
        'Source Code': pygame_menu.__url_source_code__
    },
    license=pygame_menu.__license__,
    platforms=['any'],
    keywords=pygame_menu.__keywords__,
    classifiers=[
        'License :: OSI Approved :: MIT License',
        'Natural Language :: English',
        'Operating System :: OS Independent',
<<<<<<< HEAD
=======
        'Programming Language :: Python :: 3.7',
>>>>>>> 7a61f59f
        'Programming Language :: Python :: 3.8',
        'Programming Language :: Python :: 3.9',
        'Programming Language :: Python :: 3.10',
        'Programming Language :: Python :: 3.11',
        'Programming Language :: Python :: 3.12',
        'Programming Language :: Python',
        'Topic :: Games/Entertainment',
        'Topic :: Multimedia',
        'Topic :: Software Development :: Libraries :: pygame',
        'Topic :: Text Processing'
    ],
    include_package_data=True,
    packages=find_packages(exclude=['test']),
<<<<<<< HEAD
    python_requires='>=3.8, <4',
=======
    python_requires='>=3.7, <4',
>>>>>>> 7a61f59f
    install_requires=requirements,
    extras_require={
        'docs': ['sphinx<7', 'sphinx-autodoc-typehints>=1.2.0', 'sphinx-rtd-theme'],
        'test': ['nose2[coverage_plugin]', 'pytest']
    },
    setup_requires=[
        'setuptools',
    ],
    options={
        'bdist_wheel': {'universal': False}
    },
    entry_points={
        'pyinstaller40': ['hook-dirs = pygame_menu.__pyinstaller:get_hook_dirs']
    }
)<|MERGE_RESOLUTION|>--- conflicted
+++ resolved
@@ -63,10 +63,6 @@
         'License :: OSI Approved :: MIT License',
         'Natural Language :: English',
         'Operating System :: OS Independent',
-<<<<<<< HEAD
-=======
-        'Programming Language :: Python :: 3.7',
->>>>>>> 7a61f59f
         'Programming Language :: Python :: 3.8',
         'Programming Language :: Python :: 3.9',
         'Programming Language :: Python :: 3.10',
@@ -80,11 +76,7 @@
     ],
     include_package_data=True,
     packages=find_packages(exclude=['test']),
-<<<<<<< HEAD
     python_requires='>=3.8, <4',
-=======
-    python_requires='>=3.7, <4',
->>>>>>> 7a61f59f
     install_requires=requirements,
     extras_require={
         'docs': ['sphinx<7', 'sphinx-autodoc-typehints>=1.2.0', 'sphinx-rtd-theme'],
