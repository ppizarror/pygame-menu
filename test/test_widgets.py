--- conflicted
+++ resolved
@@ -491,13 +491,10 @@
 
         # Test with close button
         menu = MenuUtils.generic_menu(theme=theme, title='my title',
-<<<<<<< HEAD
                                       onclose=pygame_menu.events.CLOSE,
                                       touchscreen=True)
-=======
                                       onclose=pygame_menu.events.CLOSE)
         theme.widget_border_inflate = 0
->>>>>>> 7a074247
         mb = menu.get_menubar()
         self.assertEqual(mb.get_scrollbar_style_change(POSITION_SOUTH), (0, (0, 0)))
         self.assertEqual(mb.get_scrollbar_style_change(POSITION_EAST), (-33, (0, 33)))
